<?xml version='1.0' encoding='utf-8'?>
<launch>
<<<<<<< HEAD
	<arg name="world_parameter" value="empty" />
=======
	<arg name="world_parameter" value="warehouse" />
	<node pkg="dynamic_xml_config" type="obstacles_generate_ros.py" name="obstacles_generate" args="user_config.yaml" output="screen" />
>>>>>>> 94977c01
	<include file="$(find sim_env)/launch/config.launch">
		<arg name="world" value="$(arg world_parameter)" />
		<arg name="map" value="warehouse" />
		<arg name="robot_number" value="4" />
		<arg name="rviz_file" value="view_multi.rviz" />
	</include>
</launch><|MERGE_RESOLUTION|>--- conflicted
+++ resolved
@@ -1,15 +1,10 @@
 <?xml version='1.0' encoding='utf-8'?>
 <launch>
-<<<<<<< HEAD
-	<arg name="world_parameter" value="empty" />
-=======
 	<arg name="world_parameter" value="warehouse" />
-	<node pkg="dynamic_xml_config" type="obstacles_generate_ros.py" name="obstacles_generate" args="user_config.yaml" output="screen" />
->>>>>>> 94977c01
 	<include file="$(find sim_env)/launch/config.launch">
 		<arg name="world" value="$(arg world_parameter)" />
 		<arg name="map" value="warehouse" />
-		<arg name="robot_number" value="4" />
-		<arg name="rviz_file" value="view_multi.rviz" />
+		<arg name="robot_number" value="1" />
+		<arg name="rviz_file" value="sim_env.rviz" />
 	</include>
 </launch>