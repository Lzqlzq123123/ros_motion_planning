/***********************************************************
 *
 * @file: evolutionary_planner.cpp
 * @breif: Contains the evolutionary planner ROS wrapper class
 * @author: Yang Haodong
 * @update: 2023-7-16
 * @version: 1.0
 *
 * Copyright (c) 2023， Yang Haodong
 * All rights reserved.
 * --------------------------------------------------------
 *
 **********************************************************/
#include "evolutionary_planner.h"
#include <pluginlib/class_list_macros.h>

#include "aco.h"
#include "pso.h"
#include "ga.h"

PLUGINLIB_EXPORT_CLASS(evolutionary_planner::EvolutionaryPlanner, nav_core::BaseGlobalPlanner)

namespace evolutionary_planner
{
/**
 * @brief Construct a new Graph Planner object
 */
EvolutionaryPlanner::EvolutionaryPlanner() : initialized_(false), costmap_(nullptr), g_planner_(nullptr)
{
}

/**
 * @brief Construct a new Graph Planner object
 * @param name      planner name
 * @param costmap_ros   the cost map to use for assigning costs to trajectories
 */
EvolutionaryPlanner::EvolutionaryPlanner(std::string name, costmap_2d::Costmap2DROS* costmap_ros)
  : EvolutionaryPlanner()
{
  initialize(name, costmap_ros);
}

/**
 * @brief Destroy the Graph Planner object
 */
EvolutionaryPlanner::~EvolutionaryPlanner()
{
  if (g_planner_)
  {
    delete g_planner_;
    g_planner_ = NULL;
  }
}

/**
 * @brief  Planner initialization
 * @param  name         planner name
 * @param  costmapRos   costmap ROS wrapper
 */
void EvolutionaryPlanner::initialize(std::string name, costmap_2d::Costmap2DROS* costmapRos)
{
  initialize(name, costmapRos->getCostmap(), costmapRos->getGlobalFrameID());
}

/**
 * @brief Planner initialization
 * @param name      planner name
 * @param costmap   costmap pointer
 * @param frame_id  costmap frame ID
 */
void EvolutionaryPlanner::initialize(std::string name, costmap_2d::Costmap2D* costmap, std::string frame_id)
{
  if (!initialized_)
  {
    initialized_ = true;

    // initialize ROS node
    ros::NodeHandle private_nh("~/" + name);

    // initialize costmap
    costmap_ = costmap;

    // costmap frame ID
    frame_id_ = frame_id;

    // get costmap properties
    nx_ = costmap->getSizeInCellsX(), ny_ = costmap->getSizeInCellsY();
    origin_x_ = costmap_->getOriginX(), origin_y_ = costmap_->getOriginY();
    resolution_ = costmap->getResolution();
    // ROS_WARN("nx: %d, origin_x: %f, res: %lf", nx_, origin_x_, resolution_);

    private_nh.param("convert_offset", convert_offset_, 0.0);  // offset of transform from world(x,y) to grid map(x,y)
    private_nh.param("default_tolerance", tolerance_, 0.0);    // error tolerance
    private_nh.param("outline_map", is_outline_, false);       // whether outline the map or not
    private_nh.param("obstacle_factor", factor_, 0.5);         // obstacle factor, NOTE: no use...
    private_nh.param("expand_zone", is_expand_, false);        // whether publish expand zone or not

    // planner name
    std::string planner_name;
    private_nh.param("planner_name", planner_name, (std::string) "aco");
    if (planner_name == "aco")
    {
      int n_ants, max_iter;
      double alpha, beta, rho, Q;
      private_nh.param("n_ants", n_ants, 50);       // number of ants
      private_nh.param("alpha", alpha, 1.0);        // pheromone weight coefficient
      private_nh.param("beta", beta, 5.0);          // heuristic factor weight coefficient
      private_nh.param("rho", rho, 0.1);            // evaporation coefficient
      private_nh.param("Q", Q, 1.0);                // pheromone gain
      private_nh.param("max_iter", max_iter, 100);  // maximum iterations

      g_planner_ = new global_planner::ACO(nx_, ny_, resolution_, n_ants, alpha, beta, rho, Q, max_iter);
    }
    else if (planner_name == "pso")
    {
      bool pub_particles;
      int n_particles, n_inherited, point_num, max_speed, init_mode, pso_max_iter;
      double w_inertial, w_social, w_cognitive;
<<<<<<< HEAD
      private_nh.param("n_particles", n_particles, 50);        // number of particles
      private_nh.param("n_inherited", n_inherited, 20);        // number of inherited particles
      private_nh.param("pointNum", pointNum, 5);               // number of position points contained in each particle
      private_nh.param("max_speed", max_speed,40);             // The maximum velocity of particle motion
      private_nh.param("w_inertial", w_inertial,1.0);          // inertia weight
      private_nh.param("w_social", w_social, 2.0);             // social weight
      private_nh.param("w_cognitive", w_cognitive, 1.2);       // cognitive weight
      private_nh.param("initposmode", initposmode, 2);         // Set the generation mode for the initial position points of the particle swarm
      private_nh.param("pub_particles", pub_particles, false);     // Whether to publish particles
      private_nh.param("pso_max_iter", pso_max_iter, 30);      // maximum iterations

      g_planner_ = new global_planner::PSO(nx_, ny_, resolution_ ,origin_x_,origin_y_, n_particles,n_inherited, pointNum, w_inertial, w_social, w_cognitive,max_speed ,initposmode ,pub_particles,pso_max_iter);
=======
      private_nh.param("n_particles", n_particles, 50);   // number of particles
      private_nh.param("n_inherited", n_inherited, 10);   // number of inherited particles
      private_nh.param("point_num", point_num, 5);        // number of position points contained in each particle
      private_nh.param("max_speed", max_speed, 40);       // The maximum velocity of particle motion
      private_nh.param("w_inertial", w_inertial, 1.0);    // inertia weight
      private_nh.param("w_social", w_social, 2.0);        // social weight
      private_nh.param("w_cognitive", w_cognitive, 1.2);  // cognitive weight
      private_nh.param("init_mode", init_mode, GEN_MODE_CIRCLE);  // Set the generation mode for the initial position
                                                                  // points of the particle swarm
      private_nh.param("pso_max_iter", pso_max_iter, 30);         // maximum iterations

      g_planner_ = new global_planner::PSO(nx_, ny_, resolution_, n_particles, n_inherited, point_num, w_inertial,
                                           w_social, w_cognitive, max_speed, init_mode, pso_max_iter);
>>>>>>> b06b896f
    }
    else if (planner_name == "ga")
    {
      bool pub_genets;
      int n_genets,ga_inherited,chromLength,ga_speed,ga_initposmode,ga_max_iter;
      double p_select, p_crs, p_mut;
      private_nh.param("n_genets", n_genets, 50);                   // number of genets
      private_nh.param("ga_inherited", ga_inherited, 20);           // number of inherited genets
      private_nh.param("chromLength", chromLength, 5);              // number of position points contained in each genets
      private_nh.param("ga_speed", ga_speed,40);                    // The maximum velocity of genets motion
      private_nh.param("p_select", p_select,0.5);                   // selection probability
      private_nh.param("p_crs", p_crs, 0.8);                        // crossover probability
      private_nh.param("p_mut", p_mut, 0.3);                        // mutation probability
      private_nh.param("ga_initposmode", ga_initposmode, 2);        // Set the generation mode for the initial position points of the genets swarm
      private_nh.param("pub_genets", pub_genets, false);            // Whether to publish genets
      private_nh.param("ga_max_iter", ga_max_iter, 30);             // maximum iterations

      g_planner_ = new global_planner::GA(nx_, ny_, resolution_ ,origin_x_,origin_y_, n_genets,ga_inherited, chromLength, p_select, p_crs, p_mut,ga_speed ,ga_initposmode ,pub_genets,ga_max_iter);
    }

    ROS_INFO("Using global graph planner: %s", planner_name.c_str());

    // register planning publisher
    plan_pub_ = private_nh.advertise<nav_msgs::Path>("plan", 1);
    // register explorer visualization publisher
    expand_pub_ = private_nh.advertise<visualization_msgs::Marker>(planner_name + "_marker", 1);

    // register planning service
    make_plan_srv_ = private_nh.advertiseService("make_plan", &EvolutionaryPlanner::makePlanService, this);
  }
  else
  {
    ROS_WARN("This planner has already been initialized, you can't call it twice, doing nothing");
  }
}

/**
 * @brief plan a path given start and goal in world map
 * @param start start in world map
 * @param goal  goal in world map
 * @param plan  plan
 * @return true if find a path successfully, else false
 */
bool EvolutionaryPlanner::makePlan(const geometry_msgs::PoseStamped& start, const geometry_msgs::PoseStamped& goal,
                                   std::vector<geometry_msgs::PoseStamped>& plan)
{
  return makePlan(start, goal, tolerance_, plan);
}

/**
 * @brief Plan a path given start and goal in world map
 * @param start     start in world map
 * @param goal      goal in world map
 * @param plan      plan
 * @param tolerance error tolerance
 * @return true if find a path successfully, else false
 */
bool EvolutionaryPlanner::makePlan(const geometry_msgs::PoseStamped& start, const geometry_msgs::PoseStamped& goal,
                                   double tolerance, std::vector<geometry_msgs::PoseStamped>& plan)
{
  // start thread mutex
  boost::mutex::scoped_lock lock(mutex_);
  if (!initialized_)
  {
    ROS_ERROR("This planner has not been initialized yet, but it is being used, please call initialize() before use");
    return false;
  }
  // clear existing plan
  plan.clear();

  // judege whether goal and start node in costmap frame or not
  if (goal.header.frame_id != frame_id_)
  {
    ROS_ERROR("The goal pose passed to this planner must be in the %s frame. It is instead in the %s frame.",
              frame_id_.c_str(), goal.header.frame_id.c_str());
    return false;
  }

  if (start.header.frame_id != frame_id_)
  {
    ROS_ERROR("The start pose passed to this planner must be in the %s frame. It is instead in the %s frame.",
              frame_id_.c_str(), start.header.frame_id.c_str());
    return false;
  }

  // get goal and strat node coordinate tranform from world to costmap
  double wx = start.pose.position.x, wy = start.pose.position.y;
  double m_start_x, m_start_y, m_goal_x, m_goal_y;
  if (!_worldToMap(wx, wy, m_start_x, m_start_y))
  {
    ROS_WARN(
        "The robot's start position is off the global costmap. Planning will always fail, are you sure the robot has "
        "been properly localized?");
    return false;
  }
  wx = goal.pose.position.x, wy = goal.pose.position.y;
  if (!_worldToMap(wx, wy, m_goal_x, m_goal_y))
  {
    ROS_WARN_THROTTLE(1.0,
                      "The goal sent to the global planner is off the global costmap. Planning will always fail to "
                      "this goal.");
    return false;
  }

  // tranform from costmap to grid map
  int g_start_x, g_start_y, g_goal_x, g_goal_y;
  g_planner_->map2Grid(m_start_x, m_start_y, g_start_x, g_start_y);
  g_planner_->map2Grid(m_goal_x, m_goal_y, g_goal_x, g_goal_y);

  // NOTE: how to init start and goal?
  global_planner::Node start_node(g_start_x, g_start_y, 0, 0, g_planner_->grid2Index(g_start_x, g_start_y), 0);
  global_planner::Node goal_node(g_goal_x, g_goal_y, 0, 0, g_planner_->grid2Index(g_goal_x, g_goal_y), 0);

  // clear the cost of robot location
  costmap_->setCost(g_start_x, g_start_y, costmap_2d::FREE_SPACE);

  // outline the map
  if (is_outline_)
    g_planner_->outlineMap(costmap_->getCharMap());

  // calculate path
  std::vector<global_planner::Node> path;
  std::vector<global_planner::Node> expand;
  bool path_found = g_planner_->plan(costmap_->getCharMap(), start_node, goal_node, path, expand);

  if (path_found)
  {
    if (_getPlanFromPath(path, plan))
    {
      geometry_msgs::PoseStamped goal_copy = goal;
      goal_copy.header.stamp = ros::Time::now();
      plan.push_back(goal_copy);
    }
    else
    {
      ROS_ERROR("Failed to get a plan from path when a legal path was found. This shouldn't happen.");
    }
  }
  else
  {
    ROS_ERROR("Failed to get a path.");
  }

  if (is_expand_ && expand.size())
    _publishExpand(expand);

  // publish visulization plan
  publishPlan(plan);

  return !plan.empty();
}

/**
 * @brief publish planning path
 * @param path  planning path
 */
void EvolutionaryPlanner::publishPlan(const std::vector<geometry_msgs::PoseStamped>& plan)
{
  if (!initialized_)
  {
    ROS_ERROR("This planner has not been initialized yet, but it is being used, please call initialize() before use");
    return;
  }

  // create visulized path plan
  nav_msgs::Path gui_plan;
  gui_plan.poses.resize(plan.size());
  gui_plan.header.frame_id = frame_id_;
  gui_plan.header.stamp = ros::Time::now();
  for (unsigned int i = 0; i < plan.size(); i++)
    gui_plan.poses[i] = plan[i];

  // publish plan to rviz
  plan_pub_.publish(gui_plan);
}

/**
 * @brief Regeister planning service
 * @param req   request from client
 * @param resp  response from server
 * @return true
 */
bool EvolutionaryPlanner::makePlanService(nav_msgs::GetPlan::Request& req, nav_msgs::GetPlan::Response& resp)
{
  makePlan(req.start, req.goal, resp.plan.poses);
  resp.plan.header.stamp = ros::Time::now();
  resp.plan.header.frame_id = frame_id_;

  return true;
}

/**
 * @brief Calculate plan from planning path
 * @param path  path generated by global planner
 * @param plan  plan transfromed from path, i.e. [start, ..., goal]
 * @return  bool true if successful, else false
 */
bool EvolutionaryPlanner::_getPlanFromPath(std::vector<global_planner::Node>& path,
                                           std::vector<geometry_msgs::PoseStamped>& plan)
{
  if (!initialized_)
  {
    ROS_ERROR("This planner has not been initialized yet, but it is being used, please call initialize() before use");
    return false;
  }
  std::string globalFrame = frame_id_;
  ros::Time planTime = ros::Time::now();
  plan.clear();

  for (int i = path.size() - 1; i >= 0; i--)
  {
    double wx, wy;
    _mapToWorld((double)path[i].x_, (double)path[i].y_, wx, wy);

    // coding as message type
    geometry_msgs::PoseStamped pose;
    pose.header.stamp = ros::Time::now();
    pose.header.frame_id = frame_id_;
    pose.pose.position.x = wx;
    pose.pose.position.y = wy;
    pose.pose.position.z = 0.0;
    pose.pose.orientation.x = 0.0;
    pose.pose.orientation.y = 0.0;
    pose.pose.orientation.z = 0.0;
    pose.pose.orientation.w = 1.0;
    plan.push_back(pose);
  }

  return !plan.empty();
}

/**
 * @brief  publish expand zone
 * @param  expand  set of expand nodes
 */
void EvolutionaryPlanner::_publishExpand(std::vector<global_planner::Node>& expand)
{
  ROS_DEBUG("Expand Zone Size:%ld", expand.size());

  visualization_msgs::Marker marker;
  marker.header.frame_id = "map";
  marker.header.stamp = ros::Time::now();
  marker.ns = "marker";
  marker.id = 0;
  marker.type = visualization_msgs::Marker::POINTS;
  marker.action = visualization_msgs::Marker::ADD;
  marker.pose.orientation.w = 1.0;
  marker.scale.x = 0.1;
  marker.scale.y = 0.1;
  marker.color.r = 0.43;
  marker.color.g = 0.54;
  marker.color.b = 0.24;
  marker.color.a = 0.5;

  // Convert particle positions to geometry_msgs::Point
  for (const auto& node : expand)
  {
    geometry_msgs::Point p;
    p.x = origin_x_ + node.x_ * resolution_;
    p.y = origin_y_ + node.y_ * resolution_;
    p.z = 0.0;
    marker.points.push_back(p);
  }

  // Set the lifetime of the marker (e.g., 1 second)
  marker.lifetime = ros::Duration(1.0);

  expand_pub_.publish(marker);
}

/**
 * @brief Tranform from costmap(x, y) to world map(x, y)
 * @param mx  costmap x
 * @param my  costmap y
 * @param wx  world map x
 * @param wy  world map y
 */
void EvolutionaryPlanner::_mapToWorld(double mx, double my, double& wx, double& wy)
{
  wx = origin_x_ + (mx + convert_offset_) * resolution_;
  wy = origin_y_ + (my + convert_offset_) * resolution_;
}

/**
 * @brief Tranform from world map(x, y) to costmap(x, y)
 * @param mx  costmap x
 * @param my  costmap y
 * @param wx  world map x
 * @param wy  world map y
 * @return true if successfull, else false
 */
bool EvolutionaryPlanner::_worldToMap(double wx, double wy, double& mx, double& my)
{
  if (wx < origin_x_ || wy < origin_y_)
    return false;

  mx = (wx - origin_x_) / resolution_ - convert_offset_;
  my = (wy - origin_y_) / resolution_ - convert_offset_;
  if (mx < costmap_->getSizeInCellsX() && my < costmap_->getSizeInCellsY())
    return true;

  return false;
}

}  // namespace evolutionary_planner<|MERGE_RESOLUTION|>--- conflicted
+++ resolved
@@ -116,20 +116,7 @@
       bool pub_particles;
       int n_particles, n_inherited, point_num, max_speed, init_mode, pso_max_iter;
       double w_inertial, w_social, w_cognitive;
-<<<<<<< HEAD
-      private_nh.param("n_particles", n_particles, 50);        // number of particles
-      private_nh.param("n_inherited", n_inherited, 20);        // number of inherited particles
-      private_nh.param("pointNum", pointNum, 5);               // number of position points contained in each particle
-      private_nh.param("max_speed", max_speed,40);             // The maximum velocity of particle motion
-      private_nh.param("w_inertial", w_inertial,1.0);          // inertia weight
-      private_nh.param("w_social", w_social, 2.0);             // social weight
-      private_nh.param("w_cognitive", w_cognitive, 1.2);       // cognitive weight
-      private_nh.param("initposmode", initposmode, 2);         // Set the generation mode for the initial position points of the particle swarm
-      private_nh.param("pub_particles", pub_particles, false);     // Whether to publish particles
-      private_nh.param("pso_max_iter", pso_max_iter, 30);      // maximum iterations
-
-      g_planner_ = new global_planner::PSO(nx_, ny_, resolution_ ,origin_x_,origin_y_, n_particles,n_inherited, pointNum, w_inertial, w_social, w_cognitive,max_speed ,initposmode ,pub_particles,pso_max_iter);
-=======
+
       private_nh.param("n_particles", n_particles, 50);   // number of particles
       private_nh.param("n_inherited", n_inherited, 10);   // number of inherited particles
       private_nh.param("point_num", point_num, 5);        // number of position points contained in each particle
@@ -143,7 +130,7 @@
 
       g_planner_ = new global_planner::PSO(nx_, ny_, resolution_, n_particles, n_inherited, point_num, w_inertial,
                                            w_social, w_cognitive, max_speed, init_mode, pso_max_iter);
->>>>>>> b06b896f
+
     }
     else if (planner_name == "ga")
     {
